import argparse
import torch
import codecs
import os
import math

from torch.autograd import Variable
from itertools import count

import onmt.ModelConstructor
import onmt.translate.Beam
import onmt.io
import onmt.opts


def make_translator(opt, report_score=True, out_file=None):
    if out_file is None:
        out_file = codecs.open(opt.output, 'w', 'utf-8')

    if opt.gpu > -1:
        torch.cuda.set_device(opt.gpu)

    dummy_parser = argparse.ArgumentParser(description='train.py')
    onmt.opts.model_opts(dummy_parser)
    dummy_opt = dummy_parser.parse_known_args([])[0]

    fields, model, model_opt = \
        onmt.ModelConstructor.load_test_model(opt, dummy_opt.__dict__)

    scorer = onmt.translate.GNMTGlobalScorer(opt.alpha,
                                             opt.beta,
                                             opt.coverage_penalty,
                                             opt.length_penalty)

    kwargs = {k: getattr(opt, k)
              for k in ["beam_size", "n_best", "max_length", "min_length",
                        "stepwise_penalty", "block_ngram_repeat",
                        "ignore_when_blocking", "dump_beam",
                        "data_type", "replace_unk", "gpu", "verbose"]}

    translator = Translator(model, fields, global_scorer=scorer,
                            out_file=out_file, report_score=report_score,
                            copy_attn=model_opt.copy_attn, **kwargs)
    return translator


class Translator(object):
    """
    Uses a model to translate a batch of sentences.


    Args:
       model (:obj:`onmt.modules.NMTModel`):
          NMT model to use for translation
       fields (dict of Fields): data fields
       beam_size (int): size of beam to use
       n_best (int): number of translations produced
       max_length (int): maximum length output to produce
       global_scores (:obj:`GlobalScorer`):
         object to rescore final translations
       copy_attn (bool): use copy attention during translation
       cuda (bool): use cuda
       beam_trace (bool): trace beam search for debugging
    """

<<<<<<< HEAD
    def __init__(self,
                 model,
                 fields,
                 beam_size,
                 n_best=1,
=======
    def __init__(self, model, fields,
                 beam_size, n_best=1,
>>>>>>> 7a2f73de
                 max_length=100,
                 global_scorer=None,
                 copy_attn=False,
                 gpu=False,
                 dump_beam="",
                 min_length=0,
                 stepwise_penalty=False,
                 block_ngram_repeat=0,
                 ignore_when_blocking=[],
                 sample_rate='16000',
                 window_size=.02,
                 window_stride=.01,
                 window='hamming',
                 use_filter_pred=False,
                 data_type="text",
                 replace_unk=False,
                 report_score=True,
                 report_bleu=False,
                 report_rouge=False,
                 verbose=False,
                 out_file=None):
        self.gpu = gpu
        self.cuda = gpu > -1

        self.model = model
        self.fields = fields
        self.n_best = n_best
        self.max_length = max_length
        self.global_scorer = global_scorer
        self.copy_attn = copy_attn
        self.beam_size = beam_size
        self.min_length = min_length
        self.stepwise_penalty = stepwise_penalty
        self.dump_beam = dump_beam
        self.block_ngram_repeat = block_ngram_repeat
        self.ignore_when_blocking = set(ignore_when_blocking)
        self.sample_rate = sample_rate
        self.window_size = window_size
        self.window_stride = window_stride
        self.window = window
        self.use_filter_pred = use_filter_pred
        self.replace_unk = replace_unk
        self.data_type = data_type
        self.verbose = verbose
        self.out_file = out_file
        self.report_score = report_score
        self.report_bleu = report_bleu
        self.report_rouge = report_rouge

        # for debugging
        self.beam_trace = self.dump_beam != ""
        self.beam_accum = None
        if self.beam_trace:
            self.beam_accum = {
                "predicted_ids": [],
                "beam_parent_ids": [],
                "scores": [],
                "log_probs": []}

    def translate(self, src_dir, src_path, tgt_path, batch_size):
        data = onmt.io.build_dataset(self.fields,
                                     self.data_type,
                                     src_path,
                                     tgt_path,
                                     src_dir=src_dir,
                                     sample_rate=self.sample_rate,
                                     window_size=self.window_size,
                                     window_stride=self.window_stride,
                                     window=self.window,
                                     use_filter_pred=self.use_filter_pred)

        data_iter = onmt.io.OrderedIterator(
            dataset=data, device=self.gpu,
            batch_size=batch_size, train=False, sort=False,
            sort_within_batch=True, shuffle=False)

        builder = onmt.translate.TranslationBuilder(
            data, self.fields,
            self.n_best, self.replace_unk, tgt_path)

        # Statistics
        counter = count(1)
        pred_score_total, pred_words_total = 0, 0
        gold_score_total, gold_words_total = 0, 0

        all_scores = []
        for batch in data_iter:
            batch_data = self.translate_batch(batch, data)
            translations = builder.from_batch(batch_data)

            for trans in translations:
                all_scores += [trans.pred_scores[0]]
                pred_score_total += trans.pred_scores[0]
                pred_words_total += len(trans.pred_sents[0])
                if tgt_path is not None:
                    gold_score_total += trans.gold_score
                    gold_words_total += len(trans.gold_sent) + 1

                n_best_preds = [" ".join(pred)
                                for pred in trans.pred_sents[:self.n_best]]
                self.out_file.write('\n'.join(n_best_preds) + '\n')
                self.out_file.flush()

                if self.verbose:
                    sent_number = next(counter)
                    output = trans.log(sent_number)
                    os.write(1, output.encode('utf-8'))

        if self.report_score:
            self._report_score('PRED', pred_score_total, pred_words_total)
            if tgt_path is not None:
                self._report_score('GOLD', gold_score_total, gold_words_total)
                if self.report_bleu:
                    self._report_bleu(tgt_path)
                if self.report_rouge:
                    self._report_rouge(tgt_path)

        if self.dump_beam:
            import json
            json.dump(self.translator.beam_accum,
                      codecs.open(self.dump_beam, 'w', 'utf-8'))
        return all_scores

    def translate_batch(self, batch, data):
        """
        Translate a batch of sentences.

        Mostly a wrapper around :obj:`Beam`.

        Args:
           batch (:obj:`Batch`): a batch from a dataset object
           data (:obj:`Dataset`): the dataset object


        Todo:
           Shouldn't need the original dataset.
        """

        # (0) Prep each of the components of the search.
        # And helper method for reducing verbosity.
        beam_size = self.beam_size
        batch_size = batch.batch_size
        data_type = data.data_type
        vocab = self.fields["tgt"].vocab

        # Define a list of tokens to exclude from ngram-blocking
        # exclusion_list = ["<t>", "</t>", "."]
        exclusion_tokens = set([vocab.stoi[t]
                                for t in self.ignore_when_blocking])

        beam = [onmt.translate.Beam(beam_size, n_best=self.n_best,
                                    cuda=self.cuda,
                                    global_scorer=self.global_scorer,
                                    pad=vocab.stoi[onmt.io.PAD_WORD],
                                    eos=vocab.stoi[onmt.io.EOS_WORD],
                                    bos=vocab.stoi[onmt.io.BOS_WORD],
                                    min_length=self.min_length,
                                    stepwise_penalty=self.stepwise_penalty,
                                    block_ngram_repeat=self.block_ngram_repeat,
                                    exclusion_tokens=exclusion_tokens)
                for __ in range(batch_size)]

        # Help functions for working with beams and batches
        def var(a): return Variable(a, volatile=True)

        def rvar(a): return var(a.repeat(1, beam_size, 1))

        def bottle(m):
            return m.view(batch_size * beam_size, -1)

        def unbottle(m):
            return m.view(beam_size, batch_size, -1)

        # (1) Run the encoder on the src.
        src = onmt.io.make_features(batch, 'src', data_type)
        src_lengths = None
        if data_type == 'text':
            _, src_lengths = batch.src

        enc_states, memory_bank = self.model.encoder(src, src_lengths)
        dec_states = self.model.decoder.init_decoder_state(
            src, memory_bank, enc_states)

        if src_lengths is None:
            src_lengths = torch.Tensor(batch_size).type_as(memory_bank.data)\
                                                  .long()\
                                                  .fill_(memory_bank.size(0))

        # (2) Repeat src objects `beam_size` times.
        src_map = rvar(batch.src_map.data) \
            if data_type == 'text' and self.copy_attn else None
        memory_bank = rvar(memory_bank.data)
        memory_lengths = src_lengths.repeat(beam_size)
        dec_states.repeat_beam_size_times(beam_size)

        # (3) run the decoder to generate sentences, using beam search.
        for i in range(self.max_length):
            if all((b.done() for b in beam)):
                break

            # Construct batch x beam_size nxt words.
            # Get all the pending current beam words and arrange for forward.
            inp = var(torch.stack([b.get_current_state() for b in beam])
                      .t().contiguous().view(1, -1))

            # Turn any copied words to UNKs
            # 0 is unk
            if self.copy_attn:
                inp = inp.masked_fill(
                    inp.gt(len(self.fields["tgt"].vocab) - 1), 0)

            # Temporary kludge solution to handle changed dim expectation
            # in the decoder
            inp = inp.unsqueeze(2)

            # Run one step.
            dec_out, dec_states, attn = self.model.decoder(
                inp, memory_bank, dec_states, memory_lengths=memory_lengths)
            dec_out = dec_out.squeeze(0)
            # dec_out: beam x rnn_size

            # (b) Compute a vector of batch x beam word scores.
            if not self.copy_attn:
                out = self.model.generator.forward(dec_out).data
                out = unbottle(out)
                # beam x tgt_vocab
                beam_attn = unbottle(attn["std"])
            else:
                out = self.model.generator.forward(dec_out,
                                                   attn["copy"].squeeze(0),
                                                   src_map)
                # beam x (tgt_vocab + extra_vocab)
                out = data.collapse_copy_scores(
                    unbottle(out.data),
                    batch, self.fields["tgt"].vocab, data.src_vocabs)
                # beam x tgt_vocab
                out = out.log()
                beam_attn = unbottle(attn["copy"])
            # (c) Advance each beam.
            for j, b in enumerate(beam):
                b.advance(out[:, j],
                          beam_attn.data[:, j, :memory_lengths[j]])
                dec_states.beam_update(j, b.get_current_origin(), beam_size)

        # (4) Extract sentences from beam.
        ret = self._from_beam(beam)
        ret["gold_score"] = [0] * batch_size
        if "tgt" in batch.__dict__:
            ret["gold_score"] = self._run_target(batch, data)
        ret["batch"] = batch
        return ret

    def _from_beam(self, beam):
        ret = {"predictions": [],
               "scores": [],
               "attention": []}
        for b in beam:
            n_best = self.n_best
            scores, ks = b.sort_finished(minimum=n_best)
            hyps, attn = [], []
            for i, (times, k) in enumerate(ks[:n_best]):
                hyp, att = b.get_hyp(times, k)
                hyps.append(hyp)
                attn.append(att)
            ret["predictions"].append(hyps)
            ret["scores"].append(scores)
            ret["attention"].append(attn)
        return ret

    def _run_target(self, batch, data):
        data_type = data.data_type
        if data_type == 'text':
            _, src_lengths = batch.src
        else:
            src_lengths = None
        src = onmt.io.make_features(batch, 'src', data_type)
        tgt_in = onmt.io.make_features(batch, 'tgt')[:-1]

        #  (1) run the encoder on the src
        enc_states, memory_bank = self.model.encoder(src, src_lengths)
        dec_states = \
            self.model.decoder.init_decoder_state(src, memory_bank, enc_states)

        #  (2) if a target is specified, compute the 'goldScore'
        #  (i.e. log likelihood) of the target under the model
        tt = torch.cuda if self.cuda else torch
        gold_scores = tt.FloatTensor(batch.batch_size).fill_(0)
        dec_out, _, _ = self.model.decoder(
            tgt_in, memory_bank, dec_states, memory_lengths=src_lengths)

        tgt_pad = self.fields["tgt"].vocab.stoi[onmt.io.PAD_WORD]
        for dec, tgt in zip(dec_out, batch.tgt[1:].data):
            # Log prob of each word.
            out = self.model.generator.forward(dec)
            tgt = tgt.unsqueeze(1)
            scores = out.data.gather(1, tgt)
            scores.masked_fill_(tgt.eq(tgt_pad), 0)
            gold_scores += scores
        return gold_scores

    def _report_score(self, name, score_total, words_total):
        print("%s AVG SCORE: %.4f, %s PPL: %.4f" % (
            name, score_total / words_total,
            name, math.exp(-score_total / words_total)))

    def _report_bleu(self, tgt_path):
        import subprocess
        path = os.path.split(os.path.realpath(__file__))[0]
        print()

        res = subprocess.check_output("perl %s/tools/multi-bleu.perl %s"
                                      % (path, tgt_path, self.output),
                                      stdin=self.out_file,
                                      shell=True).decode("utf-8")

        print(">> " + res.strip())

    def _report_rouge(self, tgt_path):
        import subprocess
        path = os.path.split(os.path.realpath(__file__))[0]
        res = subprocess.check_output(
            "python %s/tools/test_rouge.py -r %s -c STDIN"
            % (path, tgt_path),
            shell=True,
            stdin=self.out_file).decode("utf-8")
        print(res.strip())<|MERGE_RESOLUTION|>--- conflicted
+++ resolved
@@ -63,16 +63,11 @@
        beam_trace (bool): trace beam search for debugging
     """
 
-<<<<<<< HEAD
     def __init__(self,
                  model,
                  fields,
                  beam_size,
                  n_best=1,
-=======
-    def __init__(self, model, fields,
-                 beam_size, n_best=1,
->>>>>>> 7a2f73de
                  max_length=100,
                  global_scorer=None,
                  copy_attn=False,
@@ -374,21 +369,21 @@
         return gold_scores
 
     def _report_score(self, name, score_total, words_total):
-        print("%s AVG SCORE: %.4f, %s PPL: %.4f" % (
+        logging.info("%s AVG SCORE: %.4f, %s PPL: %.4f" % (
             name, score_total / words_total,
             name, math.exp(-score_total / words_total)))
 
     def _report_bleu(self, tgt_path):
         import subprocess
         path = os.path.split(os.path.realpath(__file__))[0]
-        print()
+        logging.info()
 
         res = subprocess.check_output("perl %s/tools/multi-bleu.perl %s"
                                       % (path, tgt_path, self.output),
                                       stdin=self.out_file,
                                       shell=True).decode("utf-8")
 
-        print(">> " + res.strip())
+        logging.info(">> " + res.strip())
 
     def _report_rouge(self, tgt_path):
         import subprocess
@@ -398,4 +393,4 @@
             % (path, tgt_path),
             shell=True,
             stdin=self.out_file).decode("utf-8")
-        print(res.strip())+        logging.info(res.strip())