import torch.nn as nn
import torch
import torch.cuda
<<<<<<< HEAD
from torch.autograd import Variable
import onmt
=======
>>>>>>> e62e4a6d


class MatrixTree(nn.Module):
    """Implementation of the matrix-tree theorem for computing marginals
    of non-projective dependency parsing. This attention layer is used
    in the paper "Learning Structured Text Representations."


    :cite:`DBLP:journals/corr/LiuL17d`
    """

    def __init__(self, eps=1e-5):
        self.eps = eps
        super(MatrixTree, self).__init__()

    def forward(self, input):
        laplacian = input.exp() + self.eps
        output = input.clone()
        for b in range(input.size(0)):
            lap = laplacian[b].masked_fill(
                torch.eye(input.size(1)).cuda().ne(0), 0)
            lap = -lap + torch.diag(lap.sum(0))
            # store roots on diagonal
            lap[0] = input[b].diag().exp()
            inv_laplacian = lap.inverse()

            factor = inv_laplacian.diag().unsqueeze(1)\
                                         .expand_as(input[b]).transpose(0, 1)
            term1 = input[b].exp().mul(factor).clone()
            term2 = input[b].exp().mul(inv_laplacian.transpose(0, 1)).clone()
            term1[:, 0] = 0
            term2[0] = 0
            output[b] = term1 - term2
            roots_output = input[b].diag().exp().mul(
                inv_laplacian.transpose(0, 1)[0])
            output[b] = output[b] + torch.diag(roots_output)
        return output


if __name__ == "__main__":
    logging = onmt.io.IO.set_logger('StructuredAttention.py')
    dtree = MatrixTree()
    q = torch.rand(1, 5, 5).cuda()
<<<<<<< HEAD
    marg = dtree.forward(Variable(q))
    logging.info(marg.sum(1))
=======
    marg = dtree.forward(q)
    print(marg.sum(1))
>>>>>>> e62e4a6d
<|MERGE_RESOLUTION|>--- conflicted
+++ resolved
@@ -1,11 +1,7 @@
 import torch.nn as nn
 import torch
 import torch.cuda
-<<<<<<< HEAD
-from torch.autograd import Variable
 import onmt
-=======
->>>>>>> e62e4a6d
 
 
 class MatrixTree(nn.Module):
@@ -49,10 +45,5 @@
     logging = onmt.io.IO.set_logger('StructuredAttention.py')
     dtree = MatrixTree()
     q = torch.rand(1, 5, 5).cuda()
-<<<<<<< HEAD
-    marg = dtree.forward(Variable(q))
-    logging.info(marg.sum(1))
-=======
     marg = dtree.forward(q)
-    print(marg.sum(1))
->>>>>>> e62e4a6d
+    logging.info(marg.sum(1))